--- conflicted
+++ resolved
@@ -941,18 +941,10 @@
                 lines = lines[1:]  # First line does not need indent.
                 indents = [leading_space(l) for l in lines if not is_blank(l)]
                 if set(' \t') == set(''.join(indents) + indent):
-<<<<<<< HEAD
-                    return Error('D206: Docstring indented with both tabs and '
-                                 'spaces')
-                if (len(indents) > 1 and min(indents[:-1]) > indent or
-                        indents[-1] > indent):
-                    return Error('D208: Docstring is over-indented')
-=======
                     yield D206()
                 if (len(indents) > 1 and min(indents[:-1]) > indent or
                         indents[-1] > indent):
                     yield D208()
->>>>>>> cb6f87ca
                 if min(indents) < indent:
                     yield D207()
 
